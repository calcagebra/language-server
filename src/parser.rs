use std::{iter::Peekable, slice::Iter};

use crate::{
    ast::{Ast, Expression},
    token::Token,
};

pub struct Parser {
    tokens: Vec<Vec<Token>>,
}

impl Parser {
    pub fn new(tokens: Vec<Vec<Token>>) -> Self {
        Self { tokens }
    }

    pub fn ast(&self) -> Vec<Ast> {
        let mut ast = vec![];
        let lines = &self.tokens;

        for line in lines {
            let mut tokens = line.iter().peekable();

            let identifier = tokens.next().unwrap();

            let is_eq = **tokens.peek().unwrap() == Token::Eq;

            if is_eq {
                tokens.next();
                let mut name = "";
                if let Token::Identifier(str) = identifier {
                    name = str;
                }

                let expr = self.pratt_parser(tokens, 0).0;

                ast.push(Ast::Assignment(name.to_string(), expr));
            } else {
                let name = match identifier {
                    Token::Identifier(name) => name,
                    _ => unreachable!(),
                };

                if line.contains(&Token::Eq) {
                    let mut args = vec![];

                    loop {
                        let t = tokens.peek();

                        if t.is_none() || **t.unwrap() == Token::Eq {
                            break;
                        }

                        let t = tokens.next().unwrap();

                        args.push(match t {
                            Token::Identifier(i) => i.to_string(),
                            _ => unreachable!(),
                        })
                    }
                    tokens.next();
                    let expr = self.pratt_parser(tokens, 0).0;
                    ast.push(Ast::FunctionDeclaration(name.to_string(), args, expr));
                } else {
                    let (args, _) = self.pratt_parser(line.iter().peekable(), 0);

                    match args {
                        Expression::FunctionCall(name, args) => {
                            ast.push(Ast::FunctionCall(name.to_string(), args))
                        }
                        _ => unreachable!(),
                    }
                }
            }
        }

        ast
    }

    pub fn pratt_parser<'a>(
        &'a self,
        mut tokens: Peekable<Iter<'a, Token>>,
        prec: u16,
    ) -> (Expression, Peekable<Iter<Token>>) {
        let token = tokens.next().unwrap();
        let mut expr: Option<Expression> = None;
        match token {
            Token::Identifier(i) => {
                if tokens.peek().is_some()
                    && self.infix_binding_power(tokens.peek().unwrap()) == (0, 0)
                    && ![Token::RParen, Token::VLine].contains(*tokens.peek().unwrap())
                {
                    (expr, tokens) = self.parse_fn(tokens, i.clone());
                } else {
                    expr = Some(Expression::Identifier(i.to_string()));
                }
            }
            Token::LParen => {
                let exp;
                (exp, tokens) = self.pratt_parser(tokens, 0);
                expr = Some(exp);
            }
            Token::VLine => {
                let exp;
                (exp, tokens) = self.pratt_parser(tokens, 0);
                expr = Some(Expression::Abs(Box::new(exp)));
                tokens.next();
            }
            Token::If => {
                (expr, tokens) = self.parse_if(tokens);
            }
            Token::LCurly => {
                (expr, tokens) = self.parse_set(tokens);
            }
            Token::Sub => {
                if let Token::Number(i) = tokens.peek().unwrap() {
                    expr = Some(Expression::Number(-i));
                    tokens.next();
                }
            }
            Token::Number(n) => expr = Some(Expression::Number(*n)),
            _ => {}
        };

        loop {
            let op = tokens.peek();

            if op.is_none() || [Token::RParen, Token::VLine].contains(op.unwrap()) {
                break;
            }

            let (lbp, rbp) = self.infix_binding_power(op.unwrap());

            if lbp < prec {
                break;
            }

            let op = tokens.next().unwrap();

            let rhs;
            (rhs, tokens) = self.pratt_parser(tokens, rbp);
            expr = Some(Expression::Binary(
                Box::new(expr.unwrap()),
                op.clone(),
                Box::new(rhs),
            ));
        }

        (expr.unwrap(), tokens)
    }

    pub fn parse_fn<'a>(
        &'a self,
        mut tokens: Peekable<Iter<'a, Token>>,
        i: String,
    ) -> (Option<Expression>, Peekable<Iter<'a, Token>>) {
        let mut depth = 0;
        let mut params = vec![];
        let mut expression = vec![];

        tokens.next();

        loop {
            let token = tokens.next();

            if token.is_none() {
                break;
            }

            let token = token.unwrap();
            if *token == Token::RParen {
                if depth == 0 {
                    if !expression.is_empty() && depth == 0 {
                        let lex = expression.iter().peekable();
                        let (data, _) = self.pratt_parser(lex, 0);

                        params.push(data);
                        expression.clear();
                    }
                    break;
                }
                depth -= 1;
            }

            if *token == Token::RCurly {
                depth -= 1;
            }

            if *token == Token::LParen || *token == Token::LCurly {
                depth += 1;
            }

            if *token == Token::Comma && depth == 0 {
                let lex = expression.iter().peekable();
                let (data, _) = self.pratt_parser(lex, 0);

                params.push(data);

                expression.clear();
                continue;
            }

            expression.push(token.to_owned());
        }
        if !expression.is_empty() {
            let lex = expression.iter().peekable();
            let (data, _) = self.pratt_parser(lex, 0);

            params.push(data);
            expression.clear();
        }

        (
            Some(Expression::FunctionCall(i.to_string(), params)),
            tokens,
        )
    }

    pub fn parse_if<'a>(
        &'a self,
        mut tokens: Peekable<Iter<'a, Token>>,
    ) -> (Option<Expression>, Peekable<Iter<'a, Token>>) {
        let mut depth = 1;
        let mut params = vec![];
        let mut expression = vec![];

        loop {
            let token = tokens.next();

            if token.is_none() {
                break;
            }

            let token = token.unwrap();

            if *token == Token::Then || *token == Token::Else {
                let lex = expression.iter().peekable();
                let (data, _) = self.pratt_parser(lex, 0);

                params.push(data);
                expression.clear();
                continue;
            }

            if *token == Token::If {
                depth += 1;
            }

            if *token == Token::End {
                depth -= 1;
                if depth == 0 {
                    break;
                }
            }

            expression.push(token.to_owned());
        }

        if !expression.is_empty() {
            let lex = expression.iter().peekable();
            let (data, _) = self.pratt_parser(lex, 0);

            params.push(data);
            expression.clear();
        }

        (
            Some(Expression::Branched(
                Box::new(params[0].clone()),
                Box::new(params[1].clone()),
                Box::new(params[2].clone()),
            )),
            tokens,
        )
    }

    pub fn parse_set<'a>(
        &'a self,
        mut tokens: Peekable<Iter<'a, Token>>,
    ) -> (Option<Expression>, Peekable<Iter<'a, Token>>) {
        let mut depth = 1;
        let mut params = vec![];
        let mut expression = vec![];

        let mut is_unsized_set = false;

        loop {
            let token = tokens.next();

            if token.is_none() {
                break;
            }

            let token = token.unwrap();

            if *token == Token::Colon && depth == 1 {
                is_unsized_set = true;
                let lex = expression.iter().peekable();
                let (data, _) = self.pratt_parser(lex, 0);

                params.push(data);
                expression.clear();
                continue;
            }

            if *token == Token::RCurly {
                if !expression.is_empty() {
                    if !is_unsized_set {
                        expression.push(token.to_owned());
                    }
                    let lex = expression.iter().peekable();
                    let (data, _) = self.pratt_parser(lex, 0);

                    params.push(data);
                    expression.clear();
                    depth -= 1;
                    continue;
                }

                depth -= 1;

                if depth == 0 {
                    break;
                }
            }

            if *token == Token::LCurly {
                depth += 1;
            }

            if *token == Token::Comma && depth == 1 {
                if !expression.is_empty() {
                    let lex = expression.iter().peekable();
                    let (data, _) = self.pratt_parser(lex, 0);

                    params.push(data);

                    expression.clear();
                }
                continue;
            }

            expression.push(token.to_owned());
        }

        if !expression.is_empty() {
            let lex = expression.iter().peekable();
            let (data, _) = self.pratt_parser(lex, 0);

            params.push(data);
            expression.clear();
        }
        
        if is_unsized_set {
            params.split(|f| f )
            (Some(Expression::UnsizedSet(vec![], vec![])), tokens)
        } else {
            (Some(Expression::SizedSet(params)), tokens)
        }
    }

    fn infix_binding_power(&self, op: &Token) -> (u16, u16) {
        match op {
<<<<<<< HEAD
            Token::Add | Token::Sub => 1,
            Token::Mul | Token::Div => 2,
            Token::Modulo => 3,
            Token::Pow => 4,
            Token::IsEq | Token::Gt | Token::Lt | Token::GtEq | Token::LtEq | Token::HashTag => 5,
            Token::If | Token::Then | Token::Else | Token::End => 6,
            _ => 0,
=======
            Token::Add | Token::Sub => (1, 2),
            Token::Mul | Token::Div | Token::Modulo => (3, 4),
            Token::Pow => (5, 6),
            Token::IsEq | Token::Gt | Token::Lt | Token::GtEq | Token::LtEq => (7, 8),
            Token::If | Token::Then | Token::Else | Token::End => (9, 10),
            _ => (0, 0),
>>>>>>> 6d4fd144
        }
    }
}<|MERGE_RESOLUTION|>--- conflicted
+++ resolved
@@ -352,7 +352,8 @@
         }
         
         if is_unsized_set {
-            params.split(|f| f )
+            println!("{params:?}");
+            // params.split(|f| f )
             (Some(Expression::UnsizedSet(vec![], vec![])), tokens)
         } else {
             (Some(Expression::SizedSet(params)), tokens)
@@ -361,22 +362,12 @@
 
     fn infix_binding_power(&self, op: &Token) -> (u16, u16) {
         match op {
-<<<<<<< HEAD
-            Token::Add | Token::Sub => 1,
-            Token::Mul | Token::Div => 2,
-            Token::Modulo => 3,
-            Token::Pow => 4,
-            Token::IsEq | Token::Gt | Token::Lt | Token::GtEq | Token::LtEq | Token::HashTag => 5,
-            Token::If | Token::Then | Token::Else | Token::End => 6,
-            _ => 0,
-=======
             Token::Add | Token::Sub => (1, 2),
             Token::Mul | Token::Div | Token::Modulo => (3, 4),
             Token::Pow => (5, 6),
             Token::IsEq | Token::Gt | Token::Lt | Token::GtEq | Token::LtEq => (7, 8),
             Token::If | Token::Then | Token::Else | Token::End => (9, 10),
             _ => (0, 0),
->>>>>>> 6d4fd144
         }
     }
 }